<?xml version="1.0" encoding="utf-8"?>
<manifest xmlns:android="http://schemas.android.com/apk/res/android"
    package="org.radarcns.detail" >
    <uses-feature android:name="android.hardware.bluetooth"/>

    <uses-permission android:name="android.permission.BLUETOOTH_ADMIN"/>
    <!-- Start on boot -->
    <uses-permission android:name="android.permission.RECEIVE_BOOT_COMPLETED" />

    <application
        android:allowBackup="true"
        android:icon="@mipmap/ic_launcher"
        android:label="@string/app_name"
        android:theme="@style/AppTheme"
        android:name=".DetailRadarApplication">
        <receiver
            android:enabled="false"
            android:name=".MainActivityBootStarter">

            <intent-filter>
                <action android:name="android.intent.action.BOOT_COMPLETED" />
            </intent-filter>
        </receiver>

        <activity
            android:screenOrientation="portrait"
            android:name=".RadarLoginActivity"
            android:label="@string/app_name" >
        </activity>

        <activity
            android:screenOrientation="portrait"
            android:name=".DetailMainActivity"
<<<<<<< HEAD
            android:label="@string/app_name" >
=======
            android:label="@string/app_name"
            android:launchMode="singleInstance">
>>>>>>> 0ca43640
            <intent-filter>
                <action android:name="android.intent.action.MAIN" />
                <category android:name="android.intent.category.LAUNCHER" />
            </intent-filter>
        </activity>

        <!-- ATTENTION: This was auto-generated to add Google Play services to your project for
     App Indexing.  See https://g.co/AppIndexing/AndroidStudio for more information. -->
        <meta-data
            android:name="com.google.android.gms.version"
            android:value="@integer/google_play_services_version" />

        <service android:name=".DetailRadarService"/>
    </application>
</manifest><|MERGE_RESOLUTION|>--- conflicted
+++ resolved
@@ -31,12 +31,8 @@
         <activity
             android:screenOrientation="portrait"
             android:name=".DetailMainActivity"
-<<<<<<< HEAD
-            android:label="@string/app_name" >
-=======
             android:label="@string/app_name"
             android:launchMode="singleInstance">
->>>>>>> 0ca43640
             <intent-filter>
                 <action android:name="android.intent.action.MAIN" />
                 <category android:name="android.intent.category.LAUNCHER" />
