--- conflicted
+++ resolved
@@ -36,29 +36,6 @@
     private final static Logger logger = LoggerFactory.getLogger(MainActivity.class);
 
     private static final int REQUEST_ENABLE_PERMISSIONS = 2;
-<<<<<<< HEAD
-=======
-    private TextView accel_xLabel;
-    private TextView accel_yLabel;
-    private TextView accel_zLabel;
-    private TextView bvpLabel;
-    private TextView edaLabel;
-    private TextView ibiLabel;
-    private TextView temperatureLabel;
-    private TextView batteryLabel;
-    private TextView statusLabel;
-    private TextView serverStatusLabel;
-    private TextView emptyDevices;
-    private TextView accelSensorLabel;
-    private TextView bvpSensorLabel;
-    private TextView edaSensorLabel;
-    private TextView temperatureSensorLabel;
-    private Button stopButton;
-    private RelativeLayout dataCnt;
-    private RelativeLayout deviceView;
-    private TextView deviceLabel;
-    private Map<E4ServiceConnection, Button> deviceButtons;
->>>>>>> 7b778120
 
     private long uiRefreshRate;
 
@@ -77,38 +54,25 @@
     private final BroadcastReceiver deviceFailedReceiver;
 
     private E4ServiceConnection activeConnection;
-<<<<<<< HEAD
-
-    /** New UI **/
+
+    /** Overview UI **/
     private TextView[] mDeviceNameLabels;
     private View[] mStatusIcons;
     private View[] mServerStatusIcons;
     private TextView[] mTemperatureLabels;
     private TextView[] mBatteryLabels;
 
-
-    private final BroadcastReceiver serverStatusListener = new BroadcastReceiver() {
-        @Override
-        public void onReceive(Context context, Intent intent) {
-            if (intent.getAction().equals(SERVER_STATUS_CHANGED)) {
-                final ServerStatusListener.Status status = ServerStatusListener.Status.values()[intent.getIntExtra(SERVER_STATUS_CHANGED, 0)];
-                updateServerStatus(status, 0);
-            }
-        }
-    };
-=======
->>>>>>> 7b778120
-
     public MainActivity() {
         super();
         isForcedDisconnected = false;
         mConnection = new E4ServiceConnection(this);
+
         serverStatusListener = new BroadcastReceiver() {
             @Override
             public void onReceive(Context context, Intent intent) {
                 if (intent.getAction().equals(SERVER_STATUS_CHANGED)) {
                     final ServerStatusListener.Status status = ServerStatusListener.Status.values()[intent.getIntExtra(SERVER_STATUS_CHANGED, 0)];
-                    updateServerStatus(status);
+                    updateServerStatus(status, 0);
                 }
             }
         };
@@ -130,10 +94,6 @@
                     }
                 }
             }
-<<<<<<< HEAD
-        }
-    };
-=======
         };
 
         deviceFailedReceiver = new BroadcastReceiver() {
@@ -150,15 +110,12 @@
             }
         };
     }
->>>>>>> 7b778120
+
 
     @Override
     protected void onCreate(Bundle savedInstanceState) {
         super.onCreate(savedInstanceState);
-<<<<<<< HEAD
-        mConnection = new E4ServiceConnection(this);
-
-        setContentView(R.layout.activity_overview);
+
 
         // Create arrays of labels. Fixed to four rows
         mDeviceNameLabels = new TextView[] {
@@ -195,32 +152,8 @@
                 (TextView) findViewById(R.id.batteryRow3),
                 (TextView) findViewById(R.id.batteryRow4)
         };
-=======
-        setContentView(R.layout.activity_main);
-
-        // Initialize vars that reference UI components
-        statusLabel = (TextView) findViewById(R.id.status);
-        dataCnt = (RelativeLayout) findViewById(R.id.dataArea);
-        accel_xLabel = (TextView) findViewById(R.id.accel_x);
-        accel_yLabel = (TextView) findViewById(R.id.accel_y);
-        accel_zLabel = (TextView) findViewById(R.id.accel_z);
-        bvpLabel = (TextView) findViewById(R.id.bvp);
-        edaLabel = (TextView) findViewById(R.id.eda);
-        ibiLabel = (TextView) findViewById(R.id.ibi);
-        deviceView = (RelativeLayout) findViewById(R.id.deviceNames);
-        emptyDevices = (TextView) findViewById(R.id.emptyDevices);
-        serverStatusLabel = (TextView) findViewById(R.id.serverStatus);
-        temperatureLabel = (TextView) findViewById(R.id.temperature);
-        batteryLabel = (TextView) findViewById(R.id.battery);
-        deviceLabel = (TextView) findViewById(R.id.activeDeviceLabel);
-        deviceButtons = new HashMap<>();
-        stopButton = (Button) findViewById(R.id.stopButton);
-
-        accelSensorLabel = (TextView) findViewById(R.id.acceleration_sensor);
-        bvpSensorLabel = (TextView) findViewById(R.id.bvp_sensor);
-        edaSensorLabel = (TextView) findViewById(R.id.eda_sensor);
-        temperatureSensorLabel = (TextView) findViewById(R.id.temperature_sensor);
->>>>>>> 7b778120
+
+        setContentView(R.layout.activity_overview);
 
         uiRefreshRate = getResources().getInteger(R.integer.ui_refresh_rate);
 
@@ -345,7 +278,6 @@
         }
     }
 
-<<<<<<< HEAD
     public void bindToEmpatica(E4ServiceConnection connection) {
         logger.info("Intending to start E4 service");
 
@@ -368,32 +300,7 @@
         });
     }
 
-    private synchronized E4ServiceConnection getActiveConnection() {
-=======
-    void addDeviceButton(final E4ServiceConnection connection) {
-        String name = connection.getDeviceName();
-        if (name != null) {
-            emptyDevices.setVisibility(View.INVISIBLE);
-            Button btn = new Button(this);
-            btn.setLayoutParams(new RelativeLayout.LayoutParams(
-                    RelativeLayout.LayoutParams.WRAP_CONTENT, RelativeLayout.LayoutParams.WRAP_CONTENT));
-            btn.setText(name);
-            btn.setId(View.NO_ID);
-            btn.setOnClickListener(new View.OnClickListener() {
-                @Override
-                public void onClick(View v) {
-                    synchronized (MainActivity.this) {
-                        activeConnection = connection;
-                    }
-                }
-            });
-            deviceView.addView(btn);
-            deviceButtons.put(connection, btn);
-        }
-    }
-
     synchronized E4ServiceConnection getActiveConnection() {
->>>>>>> 7b778120
         return activeConnection;
     }
 
@@ -411,45 +318,15 @@
             logger.warn("Failed to update UI server status");
         }
 
-<<<<<<< HEAD
         startScanning();
-=======
+    }
+
     synchronized void serviceDisconnected(final E4ServiceConnection connection) {
         if (connection == activeConnection) {
             activeConnection = null;
         }
     }
 
-    void updateServerStatus(final ServerStatusListener.Status status) {
-        runOnUiThread(new Runnable() {
-            @Override
-            public void run() {
-                switch (status) {
-                    case READY:
-                    case DISABLED:
-                        serverStatusLabel.setVisibility(View.INVISIBLE);
-                        break;
-                    case CONNECTED:
-                        serverStatusLabel.setText(R.string.server_connected);
-                        serverStatusLabel.setVisibility(View.VISIBLE);
-                        break;
-                    case DISCONNECTED:
-                        serverStatusLabel.setText(R.string.server_disconnected);
-                        serverStatusLabel.setVisibility(View.VISIBLE);
-                        break;
-                    case CONNECTING:
-                        serverStatusLabel.setText(R.string.server_connecting);
-                        serverStatusLabel.setVisibility(View.VISIBLE);
-                        break;
-                    case UPLOADING:
-                        serverStatusLabel.setText(R.string.server_uploading);
-                        serverStatusLabel.setVisibility(View.VISIBLE);
-                        break;
-                }
-            }
-        });
->>>>>>> 7b778120
-    }
 
     public void deviceStatusUpdated(final E4ServiceConnection connection, final DeviceStatusListener.Status status) {
         runOnUiThread(new Runnable() {
@@ -465,22 +342,11 @@
                                 activeConnection = connection;
                             }
                         }
-<<<<<<< HEAD
 //                        statusLabel.setText("CONNECTED");
                         startScanning();
                         break;
                     case CONNECTING:
 //                        statusLabel.setText("CONNECTING");
-=======
-                        stopButton.setText(R.string.stop_recording);
-                        dataCnt.setVisibility(View.VISIBLE);
-                        statusLabel.setText(R.string.device_connected);
-                        startScanning();
-                        break;
-                    case CONNECTING:
-                        stopButton.setText(R.string.stop_recording);
-                        statusLabel.setText(R.string.device_connecting);
->>>>>>> 7b778120
                         break;
                     case DISCONNECTED:
 
@@ -489,36 +355,12 @@
                                 activeConnection = null;
                             }
                         }
-<<<<<<< HEAD
 
 //                        statusLabel.setText("DISCONNECTED");
                         break;
                     case READY:
 //                        statusLabel.setText("Scanning...");
-=======
-                        if (deviceButtons.isEmpty()) {
-                            emptyDevices.setVisibility(View.VISIBLE);
-                        }
-                        dataCnt.setVisibility(View.INVISIBLE);
-                        statusLabel.setText(R.string.device_disconnected);
-                        break;
-                    case READY:
-                        statusLabel.setText(R.string.device_scanning);
-                        stopButton.setOnClickListener(new View.OnClickListener() {
-                            public void onClick(View v) {
-                                isForcedDisconnected = !isForcedDisconnected;
-                                if (isForcedDisconnected) {
-                                    disconnect();
-                                    stopButton.setText(R.string.start_recording);
-                                } else {
-                                    startScanning();
-                                    stopButton.setText(R.string.stop_recording);
-                                }
-                            }
-                        });
-                        stopButton.setText(R.string.stop_recording);
-                        stopButton.setVisibility(View.VISIBLE);
->>>>>>> 7b778120
+
                         break;
                 }
             }
@@ -558,16 +400,7 @@
                 startScanning();
             } else {
                 // User refused to grant permission.
-<<<<<<< HEAD
                 Toast.makeText(this, "Cannot connect to Empatica E4DeviceManager without location permissions", Toast.LENGTH_LONG).show();
-=======
-                runOnUiThread(new Runnable() {
-                    @Override
-                    public void run() {
-                        statusLabel.setText(R.string.bluetooth_permission_failure);
-                    }
-                });
->>>>>>> 7b778120
             }
         }
     }
@@ -590,35 +423,8 @@
             if (deviceData == null) {
                 return;
             }
-<<<<<<< HEAD
             updateRow(deviceData, 0);
             updateDeviceName(deviceName, 0);
-=======
-            deviceLabel.setText(deviceName);
-            float[] acceleration = deviceData.getAcceleration();
-            setText(accel_xLabel, acceleration[0], "g", doubleDecimal);
-            setText(accel_yLabel, acceleration[1], "g", doubleDecimal);
-            setText(accel_zLabel, acceleration[2], "g", doubleDecimal);
-            setText(bvpLabel, deviceData.getBloodVolumePulse(), "\u00B5W", singleDecimal);
-            setText(edaLabel, deviceData.getElectroDermalActivity(), "\u00B5S", doubleDecimal);
-            setText(ibiLabel, deviceData.getInterBeatInterval(), "s", doubleDecimal);
-            setText(temperatureLabel, deviceData.getTemperature(), "\u2103", singleDecimal);
-            setText(batteryLabel, 100*deviceData.getBatteryLevel(), "%", noDecimals);
-
-            Map<EmpaSensorType, EmpaSensorStatus> sensorStatus = deviceData.getSensorStatus();
-            if (sensorStatus.containsKey(EmpaSensorType.ACC)) {
-                accelSensorLabel.setText(EmpaSensorType.ACC.name());
-            }
-            if (sensorStatus.containsKey(EmpaSensorType.TEMP)) {
-                temperatureSensorLabel.setText(EmpaSensorType.TEMP.name());
-            }
-            if (sensorStatus.containsKey(EmpaSensorType.BVP)) {
-                bvpSensorLabel.setText(EmpaSensorType.BVP.name());
-            }
-            if (sensorStatus.containsKey(EmpaSensorType.GSR)) {
-                edaSensorLabel.setText(EmpaSensorType.GSR.name());
-            }
->>>>>>> 7b778120
         }
 
         void setText(TextView label, float value, String suffix, DecimalFormat formatter) {
