package org.radarcns.empaticaE4;

import android.Manifest;
import android.bluetooth.BluetoothAdapter;
import android.content.BroadcastReceiver;
import android.content.Context;
import android.content.DialogInterface;
import android.content.Intent;
import android.content.IntentFilter;
import android.content.pm.PackageManager;
import android.os.Bundle;
import android.os.Handler;
import android.os.HandlerThread;
import android.os.Process;
import android.os.RemoteException;
import android.support.annotation.NonNull;
import android.support.v4.app.ActivityCompat;
import android.support.v4.content.ContextCompat;
import android.support.v7.app.AlertDialog;
import android.support.v7.app.AppCompatActivity;
import android.text.InputType;
import android.view.View;
import android.widget.Button;
import android.widget.EditText;
import android.widget.ImageView;
import android.widget.TextView;
import android.widget.Toast;

import org.radarcns.R;
import org.radarcns.android.DeviceServiceConnection;
import org.radarcns.android.DeviceState;
import org.radarcns.android.DeviceStatusListener;
import org.radarcns.kafka.rest.ServerStatusListener;
import org.radarcns.pebble2.Pebble2DeviceStatus;
import org.radarcns.pebble2.Pebble2HeartbeatToast;
import org.radarcns.pebble2.Pebble2Service;
import org.radarcns.util.Boast;
import org.slf4j.Logger;
import org.slf4j.LoggerFactory;

import java.text.DateFormat;
import java.text.DecimalFormat;
import java.text.SimpleDateFormat;
import java.util.Collections;
import java.util.Locale;
import java.util.Set;

import static org.radarcns.android.DeviceService.SERVER_RECORDS_SENT_NUMBER;
import static org.radarcns.android.DeviceService.SERVER_RECORDS_SENT_TOPIC;
import static org.radarcns.empaticaE4.E4Service.DEVICE_CONNECT_FAILED;
import static org.radarcns.empaticaE4.E4Service.DEVICE_STATUS_NAME;
import static org.radarcns.empaticaE4.E4Service.SERVER_STATUS_CHANGED;

public class MainActivity extends AppCompatActivity {
    private final static Logger logger = LoggerFactory.getLogger(MainActivity.class);

    private static final int REQUEST_ENABLE_PERMISSIONS = 2;
    private static final int MAX_UI_DEVICE_NAME_LENGTH = 25;

    private long uiRefreshRate;

    private HandlerThread mHandlerThread;
    private Handler mHandler;

    private Runnable mUIScheduler;
    private DeviceUIUpdater mUIUpdater;
    private boolean isForcedDisconnected;
    private final boolean[] mConnectionIsBound;

    /** Defines callbacks for service binding, passed to bindService() */
    private final DeviceServiceConnection<E4DeviceStatus> mE4Connection;
    private final DeviceServiceConnection<Pebble2DeviceStatus> pebble2Connection;
    private final BroadcastReceiver serverStatusListener;
    private final BroadcastReceiver bluetoothReceiver;
    private final BroadcastReceiver deviceFailedReceiver;

    /** Connections. 0 = Empatica, 1 = Angel sensor, 2 = Pebble sensor **/
    private DeviceServiceConnection[] mConnections;

    /** Overview UI **/
    private TextView[] mDeviceNameLabels;
    private View[] mStatusIcons;
    private View mServerStatusIcon;
    private TextView mServerMessage;
    private TextView[] mTemperatureLabels;
    private TextView[] mHeartRateLabels;
    private ImageView[] mBatteryLabels;
    private Button[] mDeviceInputButtons;
    private String[] mInputDeviceKeys = new String[4];

    final static DateFormat timeFormat = new SimpleDateFormat("HH:mm:ss.SSS", Locale.US);

    private final Runnable bindServicesRunner = new Runnable() {
        @Override
        public void run() {
            if (!mConnectionIsBound[0]) {
                Intent e4serviceIntent = new Intent(MainActivity.this, E4Service.class);
                e4serviceIntent.putExtra("kafka_rest_proxy_url", getString(R.string.kafka_rest_proxy_url));
                e4serviceIntent.putExtra("schema_registry_url", getString(R.string.schema_registry_url));
                e4serviceIntent.putExtra("group_id", getString(R.string.group_id));
                e4serviceIntent.putExtra("empatica_api_key", getString(R.string.apikey));

                mE4Connection.bind(e4serviceIntent);
                mConnectionIsBound[0] = true;
            }
            if (!mConnectionIsBound[2]) {
                Intent pebble2Intent = new Intent(MainActivity.this, Pebble2Service.class);
                pebble2Intent.putExtra("kafka_rest_proxy_url", getString(R.string.kafka_rest_proxy_url));
                pebble2Intent.putExtra("schema_registry_url", getString(R.string.schema_registry_url));
                pebble2Intent.putExtra("group_id", getString(R.string.group_id));

                pebble2Connection.bind(pebble2Intent);
                mConnectionIsBound[2] = true;
            }
        }
    };

    public MainActivity() {
        super();
        isForcedDisconnected = false;
        mE4Connection = new DeviceServiceConnection<>(this, E4DeviceStatus.CREATOR, E4Service.class.getName());
        pebble2Connection = new DeviceServiceConnection<>(this, Pebble2DeviceStatus.CREATOR, Pebble2Service.class.getName());
        mConnections = new DeviceServiceConnection[] {mE4Connection, null, pebble2Connection, null};
        mConnectionIsBound = new boolean[] {false, false, false, false};

        serverStatusListener = new BroadcastReceiver() {
            @Override
            public void onReceive(Context context, Intent intent) {
                if (intent.getAction().equals(SERVER_STATUS_CHANGED)) {
                    final ServerStatusListener.Status status = ServerStatusListener.Status.values()[intent.getIntExtra(SERVER_STATUS_CHANGED, 0)];
                    updateServerStatus(status);
                } else if (intent.getAction().equals(SERVER_RECORDS_SENT_TOPIC)) {
                    String triggerKey = intent.getStringExtra(SERVER_RECORDS_SENT_TOPIC); // topicName that updated
                    int numberOfRecordsSent = intent.getIntExtra(SERVER_RECORDS_SENT_NUMBER, 0);
                    updateServerRecordsSent(triggerKey, numberOfRecordsSent);
                }
            }
        };

        bluetoothReceiver = new BroadcastReceiver() {
            @Override
            public void onReceive(Context context, Intent intent) {
                final String action = intent.getAction();

                if (action.equals(BluetoothAdapter.ACTION_STATE_CHANGED)) {
                    final int state = intent.getIntExtra(BluetoothAdapter.EXTRA_STATE, BluetoothAdapter.ERROR);
                    logger.info("Bluetooth state {}", state);
                    // Upon state change, restart ui handler and restart Scanning.
                    if (state == BluetoothAdapter.STATE_ON) {
                        logger.info("Bluetooth has turned on");
                        getHandler().postDelayed(mUIScheduler, uiRefreshRate);
                        startScanning();
                    } else if (state == BluetoothAdapter.STATE_OFF) {
                        logger.warn("Bluetooth is off");
                        getHandler().postDelayed(mUIScheduler, uiRefreshRate);
                        startScanning();
                    }
                }
            }
        };

        deviceFailedReceiver = new BroadcastReceiver() {
            @Override
            public void onReceive(Context context, final Intent intent) {
                if (intent.getAction().equals(DEVICE_CONNECT_FAILED)) {
                    runOnUiThread(new Runnable() {
                        @Override
                        public void run() {
                            Boast.makeText(MainActivity.this, "Cannot connect to device " + intent.getStringExtra(DEVICE_STATUS_NAME), Toast.LENGTH_SHORT).show();
                        }
                    });
                }
            }
        };
    }

    @Override
    protected void onCreate(Bundle savedInstanceState) {
        super.onCreate(savedInstanceState);
        setContentView(R.layout.activity_overview);

        // Create arrays of labels. Fixed to four rows
        mDeviceNameLabels = new TextView[] {
                (TextView) findViewById(R.id.deviceNameRow1),
                (TextView) findViewById(R.id.deviceNameRow2),
                (TextView) findViewById(R.id.deviceNameRow3),
                (TextView) findViewById(R.id.deviceNameRow4)
        };

        mStatusIcons = new View[] {
                findViewById(R.id.statusRow1),
                findViewById(R.id.statusRow2),
                findViewById(R.id.statusRow3),
                findViewById(R.id.statusRow4)
        };

        mServerStatusIcon = findViewById(R.id.statusServer);
        mServerMessage = (TextView) findViewById( R.id.statusServerMessage);

        mTemperatureLabels = new TextView[] {
                (TextView) findViewById(R.id.temperatureRow1),
                (TextView) findViewById(R.id.temperatureRow2),
                (TextView) findViewById(R.id.temperatureRow3),
                (TextView) findViewById(R.id.temperatureRow4)
        };

        mHeartRateLabels = new TextView[] {
                (TextView) findViewById(R.id.heartRateRow1),
                (TextView) findViewById(R.id.heartRateRow2),
                (TextView) findViewById(R.id.heartRateRow3),
                (TextView) findViewById(R.id.heartRateRow4)
        };

        mBatteryLabels = new ImageView[] {
                (ImageView) findViewById(R.id.batteryRow1),
                (ImageView) findViewById(R.id.batteryRow2),
                (ImageView) findViewById(R.id.batteryRow3),
                (ImageView) findViewById(R.id.batteryRow4)
        };

        mDeviceInputButtons = new Button[] {
                (Button) findViewById(R.id.inputDeviceNameButtonRow1),
                (Button) findViewById(R.id.inputDeviceNameButtonRow2),
                (Button) findViewById(R.id.inputDeviceNameButtonRow3),
                (Button) findViewById(R.id.inputDeviceNameButtonRow4)
        };

        uiRefreshRate = getResources().getInteger(R.integer.ui_refresh_rate);

        mUIUpdater = new DeviceUIUpdater();
        mUIScheduler = new Runnable() {
            @Override
            public void run() {
                try {
                    // Update all rows in the UI with the data from the connections
                    mUIUpdater.update();
                } catch (RemoteException e) {
                    logger.warn("Failed to update device data", e);
                } finally {
                    getHandler().postDelayed(mUIScheduler, uiRefreshRate);
                }
            }
        };

        checkBluetoothPermissions();
    }

    @Override
    protected void onResume() {
        logger.info("mainActivity onResume");
        super.onResume();
        mHandler.postDelayed(bindServicesRunner, 300L);
    }

    @Override
    protected void onPause() {
        logger.info("mainActivity onPause");
        super.onPause();
        mHandler.removeCallbacks(mUIScheduler);
    }

    @Override
    protected void onStart() {
        logger.info("mainActivity onStart");
        super.onStart();
        registerReceiver(bluetoothReceiver, new IntentFilter(BluetoothAdapter.ACTION_STATE_CHANGED));
        registerReceiver(serverStatusListener, new IntentFilter(E4Service.SERVER_STATUS_CHANGED));
        registerReceiver(serverStatusListener, new IntentFilter(E4Service.SERVER_RECORDS_SENT_TOPIC));
        registerReceiver(deviceFailedReceiver, new IntentFilter(E4Service.DEVICE_CONNECT_FAILED));

        mHandlerThread = new HandlerThread("E4Service connection", Process.THREAD_PRIORITY_BACKGROUND);
        mHandlerThread.start();
        synchronized (this) {
            mHandler = new Handler(mHandlerThread.getLooper());
        }
        mHandler.post(mUIScheduler);
        mHandler.post(new Runnable() {
            @Override
            public void run() {
                for (int i = 0; i < mConnections.length; i++) {
                    mConnectionIsBound[i] = false;
                }
            }
        });
    }

    @Override
    protected void onStop() {
        logger.info("mainActivity onStop");
        super.onStop();
        unregisterReceiver(serverStatusListener);
        unregisterReceiver(deviceFailedReceiver);
        unregisterReceiver(bluetoothReceiver);
        mHandler.post(new Runnable() {
            @Override
            public void run() {
                for (int i = 0; i < mConnections.length; i++) {
                    if (mConnectionIsBound[i]) {
                        mConnectionIsBound[i] = false;
                        mConnections[i].unbind();
                    }
                }
            }
        });
        mHandlerThread.quitSafely();
    }

    private synchronized Handler getHandler() {
        return mHandler;
    }

    private void disconnect() {
        for (int i = 0; i < mConnections.length; i++) {
            disconnect(i);
        }
    }


    private void disconnect(int row) {
        DeviceServiceConnection connection = mConnections[row];
        if (connection != null && connection.isRecording()) {
            try {
                connection.stopRecording();
            } catch (RemoteException e) {
                // it cannot be reached so it already stopped recording
            }
        }
    }

    /**
     * If no E4Service is scanning, and ask one to start scanning.
     */
    private void startScanning() {
        if (isForcedDisconnected) {
            return;
        } else if (!BluetoothAdapter.getDefaultAdapter().isEnabled()) {
            enableBt();
            return;
        }
        for (int i = 0; i < mConnections.length; i++) {
            DeviceServiceConnection connection = mConnections[i];
            if (connection == null || !connection.hasService() || connection.isRecording()) {
                continue;
            }
            Set<String> acceptableIds;
            if (mInputDeviceKeys[i] != null && !mInputDeviceKeys[i].isEmpty()) {
                acceptableIds = Collections.singleton(mInputDeviceKeys[i]);
            } else {
                acceptableIds = Collections.emptySet();
            }
            try {
                logger.info("Starting recording on connection {}", i);
                connection.startRecording(acceptableIds);
            } catch (RemoteException e) {
                logger.error("Failed to start recording for device {}", i, e);
            }
        }
    }

    public void serviceConnected(final DeviceServiceConnection connection) {
        try {
            ServerStatusListener.Status status = connection.getServerStatus();
            logger.info("Initial server status: {}", status);
            updateServerStatus(status);
        } catch (RemoteException e) {
            logger.warn("Failed to update UI server status");
        }
        startScanning();
    }

    public synchronized void serviceDisconnected(final DeviceServiceConnection connection) {
        mHandler.post(bindServicesRunner);
    }

    public void deviceStatusUpdated(final DeviceServiceConnection connection, final DeviceStatusListener.Status status) {
        runOnUiThread(new Runnable() {
            @Override
            public void run() {
                Boast.makeText(MainActivity.this, status.toString(), Toast.LENGTH_SHORT).show();
                switch (status) {
                    case CONNECTED:
                        break;
                    case CONNECTING:
//                        statusLabel.setText("CONNECTING");
                        logger.info( "Device name is {} while connecting.", connection.getDeviceName() );
                        for (int i = 0; i < mConnections.length; i++) {
                            if (mConnections[i] != connection) {
                                continue;
                            }
                            // Reject if device name inputted does not equal device nameA
                            if (mInputDeviceKeys[i] != null && !connection.isAllowedDevice(mInputDeviceKeys[i])) {
                                logger.info("Device name '{}' is not equal to '{}'", connection.getDeviceName(), mInputDeviceKeys[i]);
                                Boast.makeText(MainActivity.this, String.format("Device '%s' rejected", connection.getDeviceName()), Toast.LENGTH_LONG).show();
                                disconnect();
                            }
                        }
                        break;
                    case DISCONNECTED:
                        startScanning();
                        break;
                    case READY:
                        break;
                }
            }
        });
    }

    void enableBt() {
        BluetoothAdapter btAdaptor = BluetoothAdapter.getDefaultAdapter();
        if (!btAdaptor.isEnabled() && btAdaptor.getState() != BluetoothAdapter.STATE_TURNING_ON) {
            Intent btIntent = new Intent(BluetoothAdapter.ACTION_REQUEST_ENABLE);
            btIntent.addFlags(Intent.FLAG_ACTIVITY_NEW_TASK);
            getApplicationContext().startActivity(btIntent);
        }
    }

    private void checkBluetoothPermissions() {
        String[] permissions = {Manifest.permission.ACCESS_COARSE_LOCATION, Manifest.permission.ACCESS_FINE_LOCATION, Manifest.permission.BLUETOOTH, Manifest.permission.BLUETOOTH_ADMIN};

        boolean waitingForPermission = false;
        for (String permission : permissions) {
            if (ContextCompat.checkSelfPermission(this, permission) != PackageManager.PERMISSION_GRANTED) {
                waitingForPermission = true;
                break;
            }
        }
        if (waitingForPermission) {
            ActivityCompat.requestPermissions(this, permissions, REQUEST_ENABLE_PERMISSIONS);
        }
    }

    @Override
    public void onRequestPermissionsResult(final int requestCode, @NonNull final String[] permissions, @NonNull final int[] grantResults) {
        super.onRequestPermissionsResult(requestCode, permissions, grantResults);
        if (requestCode == REQUEST_ENABLE_PERMISSIONS) {
            if (grantResults.length > 0 && grantResults[0] == PackageManager.PERMISSION_GRANTED) {
                // Permission granted.
                startScanning();
            } else {
                // User refused to grant permission.
                Boast.makeText(this, "Cannot connect to Empatica E4DeviceManager without location permissions", Toast.LENGTH_LONG).show();
            }
        }
    }

    public class DeviceUIUpdater implements Runnable {
        /** Data formats **/
        final DecimalFormat singleDecimal = new DecimalFormat("0.0");
        final DecimalFormat noDecimals = new DecimalFormat("0");
        final DeviceState[] deviceData;
        final String[] deviceNames;

        DeviceUIUpdater() {
            deviceData = new DeviceState[mConnections.length];
            deviceNames = new String[mConnections.length];
        }

        public void update() throws RemoteException {
            for (int i = 0; i < mConnections.length; i++) {
                if (mConnections[i] != null && mConnections[i].hasService()) {
                    deviceData[i] = mConnections[i].getDeviceData();
                    switch (deviceData[i].getStatus()) {
                        case CONNECTED:
                        case CONNECTING:
                            deviceNames[i] = mConnections[i].getDeviceName();
                            break;
                        default:
                            deviceNames[i] = null;
                            break;
                    }
                } else {
                    deviceData[i] = null;
                    deviceNames[i] = null;
                }
            }
            runOnUiThread(this);
        }

        @Override
        public void run() {
            for (int i = 0; i < mConnections.length; i++) {
                // Update all fields
                updateDeviceStatus(deviceData[i], i);
                updateTemperature(deviceData[i], i);
                updateHeartRate(deviceData[i], i);
                updateBattery(deviceData[i], i);
                updateDeviceName(deviceNames[i], i);
            }
        }

        public void updateDeviceStatus(DeviceState deviceData, int row ) {
            // Connection status. Change icon used.
            switch (deviceData == null ? DeviceStatusListener.Status.DISCONNECTED : deviceData.getStatus()) {
                case CONNECTED:
                    mStatusIcons[row].setBackgroundResource( R.drawable.status_connected );
                    break;
                case DISCONNECTED:
                    mStatusIcons[row].setBackgroundResource( R.drawable.status_disconnected );
                    break;
                case READY:
                case CONNECTING:
                    mStatusIcons[row].setBackgroundResource( R.drawable.status_searching );
                    break;
                default:
                    mStatusIcons[row].setBackgroundResource( R.drawable.status_searching );
            }
        }

        public void updateTemperature(DeviceState deviceData, int row ) {
            // \u2103 == ℃
            setText(mTemperatureLabels[row], deviceData == null ? Float.NaN : deviceData.getTemperature(), "\u2103", singleDecimal);
        }

        public void updateHeartRate(DeviceState deviceData, int row ) {
            setText(mHeartRateLabels[row], deviceData == null ? Float.NaN : deviceData.getHeartRate(), "bpm", noDecimals);
        }

        public void updateBattery(DeviceState deviceData, int row ) {
            // Battery levels observed for E4 are 0.01, 0.1, 0.45 or 1
            Float batteryLevel = deviceData == null ? Float.NaN : deviceData.getBatteryLevel();
//            if ( row == 0 ) {logger.info("Battery: {}", batteryLevel);}

            if ( batteryLevel.isNaN() ) {
                mBatteryLabels[row].setImageResource( R.drawable.ic_battery_unknown );
            // up to 100%
            } else if ( batteryLevel > 0.5 ) {
                mBatteryLabels[row].setImageResource( R.drawable.ic_battery_full );
            // up to 45%
            } else if ( batteryLevel > 0.2 ) {
                mBatteryLabels[row].setImageResource( R.drawable.ic_battery_50 );
            // up to 10%
            } else if ( batteryLevel > 0.1 ) {
                mBatteryLabels[row].setImageResource( R.drawable.ic_battery_low );
            // up to 5% [what are possible values below 10%?]
            } else {
                mBatteryLabels[row].setImageResource( R.drawable.ic_battery_empty );
            }
        }

        public void updateDeviceName(String deviceName, int row) {
            // Restrict length of name that is shown.
            if (deviceName != null && deviceName.length() > MAX_UI_DEVICE_NAME_LENGTH - 3) {
                deviceName = deviceName.substring(0, MAX_UI_DEVICE_NAME_LENGTH) + "...";
            }

            // \u2014 == —
            mDeviceNameLabels[row].setText(deviceName == null ? "\u2014" : deviceName);
        }

        private void setText(TextView label, float value, String suffix, DecimalFormat formatter) {
            if (Float.isNaN(value)) {

                // Only overwrite default value if enabled.
                if (label.isEnabled()) {
                    // em dash
                    label.setText("\u2014");
                }

            } else {
                label.setText(formatter.format(value) + " " + suffix);
            }
        }

    }

    public void reconnectDevice(View v) {
        try {
            int rowIndex = getRowIndexFromView(v);
            // will restart scanning after disconnect
            disconnect(rowIndex);
        } catch (IndexOutOfBoundsException iobe) {
            Boast.makeText(this, "Could not restart scanning, there is no valid row index associated with this button.", Toast.LENGTH_LONG).show();
            logger.warn(iobe.getMessage());
        }
    }

    public void showDetails(final View v) {
        final int row;
        try {
            row = getRowIndexFromView(v);
        } catch (IndexOutOfBoundsException iobe) {
            logger.warn(iobe.getMessage());
            return;
        }

        mHandler.post(new Runnable() {
            @Override
            public void run() {
                try {
                    mUIUpdater.update();
                    DeviceServiceConnection connection = mConnections[row];
                    if (connection == mE4Connection) {
                        new E4HeartbeatToast(MainActivity.this).execute(connection);
                    } else if (connection == pebble2Connection) {
                        new Pebble2HeartbeatToast(MainActivity.this).execute(connection);
                    }
                } catch (RemoteException e) {
                    logger.warn("Failed to update view with device data");
                }
            }
        });
    }

    private int getRowIndexFromView(View v) throws IndexOutOfBoundsException {
        // Assume all elements are direct descendants from the TableRow
        View parent = (View) v.getParent();
        switch ( parent.getId() ) {

            case R.id.row1:
                return 0;

            case R.id.row2:
                return 1;

            case R.id.row3:
                return 2;

            case R.id.row4:
                return 3;

            default:
                throw new IndexOutOfBoundsException("Could not find row index of the given view.");
        }
    }


    public void updateServerStatus( final ServerStatusListener.Status status ) {
        // Update server status
        runOnUiThread(new Runnable() {
            @Override
            public void run() {
                switch (status) {
                    case CONNECTED:
                        mServerStatusIcon.setBackgroundResource( R.drawable.status_connected );
                        break;
                    case DISCONNECTED:
                    case DISABLED:
                        mServerStatusIcon.setBackgroundResource( R.drawable.status_disconnected );
                        break;
                    case READY:
                    case CONNECTING:
                        mServerStatusIcon.setBackgroundResource( R.drawable.status_searching );
                        break;
                    case UPLOADING:
                        mServerStatusIcon.setBackgroundResource( R.drawable.status_uploading );
                        break;
                    case UPLOADING_FAILED:
                        mServerStatusIcon.setBackgroundResource( R.drawable.status_uploading_failed );
                        break;
                    default:
                        mServerStatusIcon.setBackgroundResource( R.drawable.status_disconnected );
                }
            }
        });
    }

    public void updateServerRecordsSent(String keyNameTrigger, int numberOfRecordsTrigger)
    {
<<<<<<< HEAD
        // Default to 0 if number of records cannot be retrieved
        int numberOfRecordsTrigger;
        try {
            numberOfRecordsTrigger = lastNumberOfRecordsSent.get(keyNameTrigger);
        } catch ( NullPointerException npe) {
            numberOfRecordsTrigger = 0;
        }

=======
>>>>>>> 9ade0dbf
        // Condensing the message
        keyNameTrigger = keyNameTrigger.replaceFirst("_?android_?","");
        keyNameTrigger = keyNameTrigger.replaceFirst("_?empatica_?(e4)?","E4");

        String message;
        String messageTimeStamp = timeFormat.format( System.currentTimeMillis() );
        if ( numberOfRecordsTrigger < 0 ) {
            message = String.format(Locale.US, "%1$25s has FAILED uploading (%2$s)", keyNameTrigger, messageTimeStamp);
        } else {
            message = String.format(Locale.US, "%1$25s uploaded %2$4d records (%3$s)", keyNameTrigger, numberOfRecordsTrigger, messageTimeStamp);
        }

        mServerMessage.setText( message );
        logger.info(message);
    }

    public void dialogInputDeviceName(final View v) {
        AlertDialog.Builder builder = new AlertDialog.Builder(this);
        builder.setTitle("Device Serial Number:");

        // Set up the input
        final EditText input = new EditText(this);
        // Specify the type of input expected
        input.setInputType(InputType.TYPE_CLASS_TEXT);
        builder.setView(input);

        // Setup the row
        final int row;
        try {
            row = getRowIndexFromView(v);
        } catch (IndexOutOfBoundsException iobe) {
            Boast.makeText(this, "Could not set this device key, there is no valid row index associated with this button.", Toast.LENGTH_LONG).show();
            logger.warn(iobe.getMessage());
            return;
        }

        // Set up the buttons
        builder.setPositiveButton(R.string.ok, new DialogInterface.OnClickListener() {
            @Override
            public void onClick(DialogInterface dialog, int which) {
                String oldValue = mInputDeviceKeys[row];
                mInputDeviceKeys[row] = input.getText().toString();
                mDeviceInputButtons[row].setText( mInputDeviceKeys[row] );

                // Do NOT disconnect if input has not changed, is empty or equals the connected device.
                if (!mInputDeviceKeys[row].equals(oldValue) &&
                    !mInputDeviceKeys[row].isEmpty()        &&
                    !mConnections[row].isAllowedDevice( mInputDeviceKeys[row] ) )
                {
                    mHandler.post(new Runnable() {
                        @Override
                        public void run() {
                            try {
                                if (mConnections[row].isRecording()) {
                                    mConnections[row].stopRecording();
                                    // will restart recording once the status is set to disconnected.
                                }
                            } catch (RemoteException e) {
                                logger.error("Cannot restart scanning");
                            }
                        }
                    });
                }
            }
        });
        builder.setNegativeButton(R.string.cancel, new DialogInterface.OnClickListener() {
            @Override
            public void onClick(DialogInterface dialog, int which) {
                dialog.cancel();
            }
        });

        builder.show();
    }
}<|MERGE_RESOLUTION|>--- conflicted
+++ resolved
@@ -656,17 +656,6 @@
 
     public void updateServerRecordsSent(String keyNameTrigger, int numberOfRecordsTrigger)
     {
-<<<<<<< HEAD
-        // Default to 0 if number of records cannot be retrieved
-        int numberOfRecordsTrigger;
-        try {
-            numberOfRecordsTrigger = lastNumberOfRecordsSent.get(keyNameTrigger);
-        } catch ( NullPointerException npe) {
-            numberOfRecordsTrigger = 0;
-        }
-
-=======
->>>>>>> 9ade0dbf
         // Condensing the message
         keyNameTrigger = keyNameTrigger.replaceFirst("_?android_?","");
         keyNameTrigger = keyNameTrigger.replaceFirst("_?empatica_?(e4)?","E4");
