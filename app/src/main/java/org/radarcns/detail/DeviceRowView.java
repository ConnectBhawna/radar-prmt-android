/*
 * Copyright 2017 The Hyve
 *
 * Licensed under the Apache License, Version 2.0 (the "License");
 * you may not use this file except in compliance with the License.
 * You may obtain a copy of the License at
 *
 * http://www.apache.org/licenses/LICENSE-2.0
 *
 * Unless required by applicable law or agreed to in writing, software
 * distributed under the License is distributed on an "AS IS" BASIS,
 * WITHOUT WARRANTIES OR CONDITIONS OF ANY KIND, either express or implied.
 * See the License for the specific language governing permissions and
 * limitations under the License.
 */

package org.radarcns.detail;

import android.app.AlertDialog;
import android.content.Context;
import android.content.DialogInterface;
import android.content.SharedPreferences;
import android.text.InputType;
import android.view.LayoutInflater;
import android.view.View;
import android.view.ViewGroup;
import android.widget.*;
import org.radarcns.android.MainActivity;
import org.radarcns.android.device.BaseDeviceState;
import org.radarcns.android.device.DeviceServiceConnection;
import org.radarcns.android.device.DeviceServiceProvider;
import org.radarcns.android.device.DeviceStatusListener;
import org.radarcns.android.util.Boast;
import org.slf4j.Logger;
import org.slf4j.LoggerFactory;

<<<<<<< HEAD
import java.util.EnumMap;
import java.util.HashSet;
import java.util.Map;
import java.util.Objects;
import java.util.Set;
=======
import java.text.DecimalFormat;
import java.util.*;
>>>>>>> 0763bd7f

/**
 * Displays a single device row.
 */
public class DeviceRowView {
    private static final Logger logger = LoggerFactory.getLogger(DeviceRowView.class);
    private static final int MAX_UI_DEVICE_NAME_LENGTH = 25;

    private final static Map<DeviceStatusListener.Status, Integer> deviceStatusIconMap;
    private final static int deviceStatusIconDefault = R.drawable.status_searching;

    static {
        deviceStatusIconMap = new EnumMap<>(DeviceStatusListener.Status.class);
        deviceStatusIconMap.put(DeviceStatusListener.Status.CONNECTED, R.drawable.status_connected);
        deviceStatusIconMap.put(DeviceStatusListener.Status.DISCONNECTED, R.drawable.status_disconnected);
        deviceStatusIconMap.put(DeviceStatusListener.Status.READY, R.drawable.status_searching);
        deviceStatusIconMap.put(DeviceStatusListener.Status.CONNECTING, R.drawable.status_searching);
    }

    private final MainActivity mainActivity;

    private final DeviceServiceConnection connection;
    private final View mStatusIcon;
    private final ImageView mBatteryLabel;
    private final TextView mDeviceNameLabel;
    private final SharedPreferences devicePreferences;
    private String filter;
    private BaseDeviceState state;
    private String deviceName;
    private float previousBatteryLevel = Float.NaN;
    private String previousName;
    private DeviceStatusListener.Status previousStatus = null;

    DeviceRowView(MainActivity mainActivity, DeviceServiceProvider provider, ViewGroup root, boolean condensedDisplay) {
        this.mainActivity = mainActivity;
        this.connection = provider.getConnection();
        devicePreferences = this.mainActivity.getSharedPreferences("device." + connection.getServiceClassName(), Context.MODE_PRIVATE);
        logger.info("Creating device row for provider {} and connection {}", provider, connection);
        LayoutInflater inflater = (LayoutInflater) this.mainActivity.getSystemService(
                Context.LAYOUT_INFLATER_SERVICE);
        inflater.inflate(R.layout.activity_overview_device_row, root);
        TableRow row = (TableRow) root.getChildAt(root.getChildCount() - 1);

        mStatusIcon = row.findViewById(R.id.status_icon);
        mDeviceNameLabel = (TextView) row.findViewById(R.id.deviceName_label);
        mBatteryLabel = (ImageView) row.findViewById(R.id.battery_label);
        Button mDeviceInput = (Button) row.findViewById(R.id.inputDeviceButton);

        if (provider.isFilterable()) {
            mDeviceInput.setOnClickListener(new View.OnClickListener() {
                @Override
                public void onClick(View v) {
                    dialogDeviceName();
                }
            });
//            mDeviceInput.setVisibility(View.VISIBLE);
            mDeviceInput.setEnabled(true);
        }

        mDeviceInput.setText(provider.getDisplayName());

        filter = "";
        setFilter(devicePreferences.getString("filter", ""));
        row.findViewById(R.id.refreshButton).setOnClickListener(new View.OnClickListener() {
            @Override
            public void onClick(View v) {
                reconnectDevice();
            }
        });
    }

    public void dialogDeviceName() {
        AlertDialog.Builder builder = new AlertDialog.Builder(this.mainActivity);
        builder.setTitle(this.mainActivity.getString(R.string.filter_title));

        // Layout containing label and input
        final LinearLayout layout = new LinearLayout(this.mainActivity);
        layout.setOrientation(LinearLayout.VERTICAL);
        layout.setPadding(70,0,70,0);

        // Label
        TextView label = new TextView(this.mainActivity);
        label.setText(R.string.filter_help_label);
        layout.addView(label);

        // Set up the input
        final EditText input = new EditText(this.mainActivity);
        input.setInputType(InputType.TYPE_CLASS_TEXT);
        layout.addView(input);
        builder.setView(layout);

        // Set up the buttons
        input.setText(filter);
        builder.setPositiveButton(R.string.ok, new DialogInterface.OnClickListener() {
            @Override
            public void onClick(DialogInterface dialog, int which) {
                setFilter(input.getText().toString().trim());
            }
        });
        builder.setNegativeButton(R.string.cancel, new DialogInterface.OnClickListener() {
            @Override
            public void onClick(DialogInterface dialog, int which) {
                dialog.cancel();
            }
        });

        builder.show();
    }

    private void setFilter(String newValue) {
        if (filter.equals(newValue)) {
            logger.info("device filter did not change - ignoring");
            return;
        }
        // Set new value and process
        filter = newValue;
        devicePreferences.edit().putString("filter", filter).apply();

        String splitRegex = this.mainActivity.getString(R.string.filter_split_regex);
        Set<String> allowed = new HashSet<>();
        for (String s : filter.split(splitRegex)) {
            String trimmed = s.trim();
            if (!trimmed.isEmpty()) {
                allowed.add(trimmed);
            }
        }

        logger.info("setting device filter {}", allowed);

        this.mainActivity.getRadarService().setAllowedDeviceIds(connection, allowed);
    }

    public void reconnectDevice() {
        try {
            // will restart scanning after disconnect
            if (connection.isRecording()) {
                connection.stopRecording();
            }
        } catch (IndexOutOfBoundsException iobe) {
            Boast.makeText(this.mainActivity, "Could not restart scanning, there is no valid row index associated with this button.", Toast.LENGTH_LONG).show();
            logger.warn(iobe.getMessage());
        }
    }

    public void update() {
        if (connection.hasService()) {
            state = connection.getDeviceData();
            switch (state.getStatus()) {
                case CONNECTED:
                case CONNECTING:
                    deviceName = connection.getDeviceName();
                    break;
                default:
                    deviceName = null;
                    break;
            }
        } else {
            state = null;
            deviceName = null;
        }
        if (deviceName != null) {
            deviceName = deviceName.replace("Empatica", "").trim();
        }
    }

    public void display() {
        updateBattery();
        updateDeviceName();
        updateDeviceStatus();
    }

    public void updateDeviceStatus() {
        // Connection status. Change icon used.
        DeviceStatusListener.Status status;
        if (state == null) {
            status = DeviceStatusListener.Status.DISCONNECTED;
        } else {
            status = state.getStatus();
        }
        if (!Objects.equals(status, previousStatus)) {
            logger.info("Device status is {}", status);
            previousStatus = status;
            Integer statusIcon = deviceStatusIconMap.get(status);
            int resource = statusIcon != null ? statusIcon : deviceStatusIconDefault;
            mStatusIcon.setBackgroundResource(resource);
        }
    }

    public void updateBattery() {
        // Battery levels observed for E4 are 0.01, 0.1, 0.45 or 1
        float batteryLevel = state == null ? Float.NaN : state.getBatteryLevel();
        if (Objects.equals(previousBatteryLevel, batteryLevel)) {
            return;
        }
        previousBatteryLevel = batteryLevel;
        if (Float.isNaN(batteryLevel)) {
            mBatteryLabel.setImageResource(R.drawable.ic_battery_unknown);
        } else if (batteryLevel < 0.1) {
            mBatteryLabel.setImageResource(R.drawable.ic_battery_empty);
        } else if (batteryLevel < 0.3) {
            mBatteryLabel.setImageResource(R.drawable.ic_battery_low);
        } else if (batteryLevel < 0.6) {
            mBatteryLabel.setImageResource(R.drawable.ic_battery_50);
        } else if (batteryLevel < 0.85) {
            mBatteryLabel.setImageResource(R.drawable.ic_battery_80);
        } else {
            mBatteryLabel.setImageResource(R.drawable.ic_battery_full);
        }
    }

    public void updateDeviceName() {
        if (Objects.equals(deviceName, previousName)) {
            return;
        }
        previousName = deviceName;
        // Restrict length of name that is shown.
        if (deviceName != null && deviceName.length() > MAX_UI_DEVICE_NAME_LENGTH - 3) {
            deviceName = deviceName.substring(0, MAX_UI_DEVICE_NAME_LENGTH) + "...";
        }

        // \u2014 == —
        mDeviceNameLabel.setText(deviceName == null ? "\u2014" : deviceName);
    }
}<|MERGE_RESOLUTION|>--- conflicted
+++ resolved
@@ -34,16 +34,8 @@
 import org.slf4j.Logger;
 import org.slf4j.LoggerFactory;
 
-<<<<<<< HEAD
-import java.util.EnumMap;
-import java.util.HashSet;
-import java.util.Map;
-import java.util.Objects;
-import java.util.Set;
-=======
 import java.text.DecimalFormat;
 import java.util.*;
->>>>>>> 0763bd7f
 
 /**
  * Displays a single device row.
