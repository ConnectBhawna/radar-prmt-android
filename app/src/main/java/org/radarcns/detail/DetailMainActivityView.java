--- conflicted
+++ resolved
@@ -71,11 +71,7 @@
             rows.clear();
             boolean condensed = RadarConfiguration.getInstance().getBoolean(CONDENSED_DISPLAY_KEY, true);
             for (DeviceServiceProvider provider : mainActivity.getRadarService().getConnections()) {
-<<<<<<< HEAD
-                if (provider.isDisplayable()) {
-=======
                 if (isDisplayable(provider)) {
->>>>>>> 0763bd7f
                     rows.add(new DeviceRowView(mainActivity, provider, root, condensed));
                 }
             }
@@ -83,15 +79,12 @@
         }
     }
 
-<<<<<<< HEAD
-=======
     private boolean isDisplayable(DeviceServiceProvider provider) {
         return  !(provider instanceof PhoneContactListProvider)  // TODO: fix PhoneContactListProvider.isDisplayable
                 && !(provider instanceof PhoneBluetoothProvider) // TODO: fix PhoneBluetoothProvider.isDisplayable
                 && provider.isDisplayable();
     }
 
->>>>>>> 0763bd7f
     public void update() {
         createRows();
 
@@ -99,14 +92,7 @@
             row.update();
         }
         if (mainActivity.getRadarService() != null) {
-<<<<<<< HEAD
-            String message = getServerStatusMessage();
-            synchronized (this) {
-                newServerStatus = message;
-            }
-=======
             newServerStatus = getServerStatusMessage();
->>>>>>> 0763bd7f
         }
         mainActivity.runOnUiThread(this);
     }
