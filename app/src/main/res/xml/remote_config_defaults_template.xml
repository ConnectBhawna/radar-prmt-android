<?xml version="1.0" encoding="utf-8"?>
<!-- START xml_defaults -->
<defaultsMap>
    <entry>
        <key>empatica_api_key</key>
        <value></value>
    </entry>
    <entry>
        <key>kafka_rest_proxy_url</key>
        <value></value>
    </entry>
    <entry>
        <key>schema_registry_url</key>
        <value></value>
    </entry>
    <entry>
        <key>default_group_id</key>
        <value></value>
    </entry>
    <entry>
        <key>start_at_boot</key>
        <value>true</value>
    </entry>
    <entry>
        <key>device_data_retention_ms</key>
        <value>86400000</value>
    </entry>
    <entry>
        <key>ui_refresh_rate_millis</key>
        <value>250</value>
    </entry>
    <entry>
        <key>device_services_to_connect</key>
        <value>.application.ApplicationServiceProvider .phone.PhoneSensorProvider .empatica.E4ServiceProvider .pebble.PebbleServiceProvider</value>
    </entry>
    <!--Assume max. sensor frequency is 64Hz and send every 10 seconds. ~=640 records-->
    <entry>
        <key>kafka_records_send_limit</key>
        <value>1000</value>
    </entry>
    <entry>
        <key>kafka_upload_rate</key>
        <value>60</value>
    </entry>
    <entry>
        <key>kafka_clean_rate</key>
        <value>3600</value>
    </entry>
    <entry>
        <key>sender_connection_timeout</key>
        <value>20</value>
    </entry>
<<<<<<< HEAD
    <!-- Cache size per topic -->
    <entry>
        <key>max_cache_size_bytes</key>
        <!-- 450 MB ~ 5.5 million records. With a 64 Hz stream, that fills up after 24 hours. -->
        <value>450000000</value>
=======
    
    <!-- Set true for self-signed certificates -->
    <entry>
        <key>unsafe_kafka_connection</key>
        <value>false</value>
>>>>>>> e79ffe97
    </entry>
</defaultsMap>
<!-- END xml_defaults --><|MERGE_RESOLUTION|>--- conflicted
+++ resolved
@@ -31,7 +31,7 @@
     </entry>
     <entry>
         <key>device_services_to_connect</key>
-        <value>.application.ApplicationServiceProvider .phone.PhoneSensorProvider .empatica.E4ServiceProvider .pebble.PebbleServiceProvider</value>
+        <value>.application.ApplicationServiceProvider .phone.PhoneServiceProvider .empaticaE4.E4ServiceProvider</value>
     </entry>
     <!--Assume max. sensor frequency is 64Hz and send every 10 seconds. ~=640 records-->
     <entry>
@@ -50,19 +50,16 @@
         <key>sender_connection_timeout</key>
         <value>20</value>
     </entry>
-<<<<<<< HEAD
     <!-- Cache size per topic -->
     <entry>
         <key>max_cache_size_bytes</key>
         <!-- 450 MB ~ 5.5 million records. With a 64 Hz stream, that fills up after 24 hours. -->
         <value>450000000</value>
-=======
-    
+    </entry>
     <!-- Set true for self-signed certificates -->
     <entry>
         <key>unsafe_kafka_connection</key>
         <value>false</value>
->>>>>>> e79ffe97
     </entry>
 </defaultsMap>
 <!-- END xml_defaults -->