apply plugin: 'com.android.application'

android {
    compileSdkVersion 25
    buildToolsVersion '26.0.1'
    defaultConfig {
        applicationId 'org.radarcns.detail'
        minSdkVersion 21
        targetSdkVersion 25
<<<<<<< HEAD
        versionCode 3
        versionName "0.2.1"
=======
        versionCode 2
        versionName "0.2"
        manifestPlaceholders = ['appAuthRedirectScheme': 'org.radarcns.detail']
>>>>>>> 3cf75ab7
        multiDexEnabled true
    }
    buildTypes {
        release {
            minifyEnabled false
            proguardFiles getDefaultProguardFile('proguard-android.txt'), 'proguard-rules.pro'
        }
    }
    lintOptions {
        abortOnError false
    }
    packagingOptions {
        exclude 'META-INF/ASL2.0'
        exclude 'META-INF/LICENSE'
    }
}

configurations.compile {
    resolutionStrategy.cacheChangingModulesFor 0, 'SECONDS'
}

repositories {
    jcenter()
    maven { url  'http://dl.bintray.com/radar-cns/org.radarcns' }
    maven { url 'https://oss.jfrog.org/artifactory/oss-snapshot-local' }
    flatDir { dirs 'libs' }
}

dependencies {
    compile 'org.radarcns:radar-commons-android:0.3.2'
    compile 'org.radarcns:radar-android-empatica:0.1'
    compile 'org.radarcns:radar-android-phone:0.1'
    compile 'org.radarcns:radar-android-application-status:0.2'
    compile 'org.radarcns:radar-android-weather:0.1'

    compile 'com.android.support:appcompat-v7:25.3.1'
    compile 'com.android.support:support-v4:25.3.1'
    compile 'com.google.firebase:firebase-config:11.0.4'
    compile 'org.radarcns:radar-android-login-oauth2:0.3'
    compile 'org.radarcns:radar-android-login-qr:0.3'

    // logging only on device, not for compiling or tests
    apk 'org.slf4j:slf4j-android:1.7.25'

    testCompile 'junit:junit:4.12'
    testCompile 'org.slf4j:slf4j-simple:1.7.25'
}

// Needed for Firebase. Put at the bottom so it can detect the Firebase version.
apply plugin: 'com.google.gms.google-services'<|MERGE_RESOLUTION|>--- conflicted
+++ resolved
@@ -7,14 +7,9 @@
         applicationId 'org.radarcns.detail'
         minSdkVersion 21
         targetSdkVersion 25
-<<<<<<< HEAD
         versionCode 3
         versionName "0.2.1"
-=======
-        versionCode 2
-        versionName "0.2"
         manifestPlaceholders = ['appAuthRedirectScheme': 'org.radarcns.detail']
->>>>>>> 3cf75ab7
         multiDexEnabled true
     }
     buildTypes {
