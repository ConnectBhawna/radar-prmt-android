--- conflicted
+++ resolved
@@ -9,15 +9,9 @@
     defaultConfig {
         applicationId 'org.radarcns.detail'
         minSdkVersion 21
-<<<<<<< HEAD
         targetSdkVersion 31
-        versionCode 54
-        versionName '1.0.15-SNAPSHOT'
-=======
-        targetSdkVersion 30
-        versionCode 56
-        versionName '1.0.17'
->>>>>>> 6d3cb0fc
+        versionCode 57
+        versionName '1.0.18-SNAPSHOT'
         manifestPlaceholders = ['appAuthRedirectScheme': 'org.radarbase.passive.app']
         multiDexEnabled true
         ndkVersion "23.1.7779620"
@@ -78,37 +72,22 @@
     maven { url 'https://repo.thehyve.nl/content/repositories/releases' }
 }
 
-<<<<<<< HEAD
 ext.radarCommonsVersion = '1.1.4-SNAPSHOT'
-=======
-//ext.radarCommonsVersion = '1.1.4-SNAPSHOT'
-ext.radarCommonsVersion = '1.1.5'
->>>>>>> 6d3cb0fc
 
 dependencies {
     api "org.jetbrains.kotlin:kotlin-stdlib-jdk8:$kotlin_version"
     api "org.radarbase:radar-commons-android:$radarCommonsVersion"
 
     implementation "org.radarbase:radar-android-login-qr:$radarCommonsVersion"
-<<<<<<< HEAD
     implementation 'com.google.firebase:firebase-core:20.1.0'
     implementation 'com.google.firebase:firebase-config:21.0.2'
-=======
-    implementation 'com.google.firebase:firebase-core:18.0.3'
-    implementation 'com.google.firebase:firebase-config:20.0.4'
->>>>>>> 6d3cb0fc
     implementation 'com.google.android.gms:play-services-oss-licenses:17.0.0'
     implementation "org.jetbrains.kotlin:kotlin-stdlib-jdk8:$kotlin_version"
 
     implementation 'org.slf4j:slf4j-api:1.7.36'
 
-<<<<<<< HEAD
     implementation 'com.google.firebase:firebase-crashlytics:18.2.9'
     implementation 'com.google.firebase:firebase-analytics:20.1.0'
-=======
-    implementation 'com.google.firebase:firebase-crashlytics:17.4.1'
-    implementation 'com.google.firebase:firebase-analytics:18.0.3'
->>>>>>> 6d3cb0fc
 
     implementation 'com.gitlab.mvysny.slf4j:slf4j-handroid:1.7.30'
 
@@ -122,36 +101,13 @@
     implementation "org.radarbase:radar-android-faros:$radarCommonsVersion"
     implementation "org.radarbase:radar-android-ppg:$radarCommonsVersion"
 
-<<<<<<< HEAD
     implementation 'androidx.lifecycle:lifecycle-process:2.4.1'
-=======
-    implementation 'androidx.lifecycle:lifecycle-process:2.3.1'
->>>>>>> 6d3cb0fc
     implementation 'androidx.legacy:legacy-support-v4:1.0.0'
     implementation 'com.google.android.material:material:1.5.0'
     implementation 'androidx.constraintlayout:constraintlayout:2.1.3'
 
     testImplementation 'junit:junit:4.13.2'
     testRuntimeOnly 'org.slf4j:slf4j-simple:1.7.36'
-
-    implementation("com.android.volley:volley:1.2.1")
-
-    // Kotlin + coroutines
-    implementation("androidx.work:work-runtime-ktx:2.7.1")
-
-    // optional - RxJava2 support
-    implementation("androidx.work:work-rxjava2:2.7.1")
-
-    // optional - GCMNetworkManager support
-    implementation("androidx.work:work-gcm:2.7.1")
-
-    // optional - Test helpers
-    androidTestImplementation("androidx.work:work-testing:2.7.1")
-
-    // optional - Multiprocess support
-    implementation "androidx.work:work-multiprocess:2.7.1"
-
-    implementation "org.jetbrains.kotlinx:kotlinx-serialization-json:1.3.2"
 }
 
 tasks.withType(org.jetbrains.kotlin.gradle.tasks.KotlinCompile).all {
