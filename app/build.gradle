apply plugin: 'com.android.application'
apply plugin: 'io.fabric'
apply plugin: 'com.google.gms.oss.licenses.plugin'

android {
    compileSdkVersion 28
    buildToolsVersion '28.0.3'
    defaultConfig {
        applicationId 'org.radarcns.detail'
        minSdkVersion 21
        targetSdkVersion 28
<<<<<<< HEAD
        versionCode 24
        versionName '0.3.7-SNAPSHOT'
=======
        versionCode 34
        versionName '0.3.15'
>>>>>>> 7eabab39
        manifestPlaceholders = ['appAuthRedirectScheme': 'org.radarcns.detail']
        multiDexEnabled true
    }
    buildTypes {
        release {
            minifyEnabled false
            proguardFiles getDefaultProguardFile('proguard-android.txt'), 'proguard-rules.pro'
        }
    }
    lintOptions {
        abortOnError false
    }
    packagingOptions {
        exclude 'META-INF/ASL2.0'
        exclude 'META-INF/LICENSE'
    }
    compileOptions {
        sourceCompatibility 1.8
        targetCompatibility 1.8
    }
}

configurations.all {
    resolutionStrategy.cacheDynamicVersionsFor 0, 'seconds'
    resolutionStrategy.cacheChangingModulesFor 0, 'seconds'

    // fixes https://github.com/facebook/flipper/issues/146
    resolutionStrategy.eachDependency { DependencyResolveDetails details ->
        def requested = details.requested
        if (requested.group == "com.android.support") {
            if (!requested.name.startsWith("multidex")) {
                details.useVersion "26.+"
            }
        }
    }
}

repositories {
    flatDir { dirs 'libs' }
    google()
    jcenter()
    maven { url 'http://dl.bintray.com/radar-cns/org.radarcns' }
    maven { url 'https://oss.jfrog.org/artifactory/oss-snapshot-local' }
    maven { url  'https://repo.thehyve.nl/content/repositories/releases' }
}

dependencies {
    api 'org.radarcns:radar-commons-android:0.9.3'
    implementation 'org.radarcns:radar-schemas-commons:0.4.3'

    implementation 'org.radarcns:radar-android-login-qr:0.9.2'
    implementation 'com.google.firebase:firebase-core:16.0.6'
    implementation 'com.google.firebase:firebase-config:16.1.2'
    implementation 'com.google.android.gms:play-services-oss-licenses:16.0.1'

    implementation 'org.slf4j:slf4j-api:1.7.25'
    implementation 'com.crashlytics.sdk.android:crashlytics:2.9.8'

    runtimeOnly 'org.radarcns:radar-android-phone:0.2.0'
    runtimeOnly 'org.radarcns:radar-android-phone-usage:0.2.0'
    runtimeOnly 'org.radarcns:radar-android-phone-telephony:0.2.0'
    runtimeOnly 'org.radarcns:radar-android-empatica:0.2.0'
    runtimeOnly 'org.radarcns:radar-android-application-status:0.3.3'
    runtimeOnly 'org.radarcns:radar-android-weather:0.2.0'
    runtimeOnly 'org.radarcns:radar-android-audio:0.1.0'
    runtimeOnly 'org.radarcns:radar-android-faros:0.1.2'
    implementation 'org.radarcns:radar-android-ppg:0.1.2'

    implementation 'com.android.support:support-v4:28.0.0'
    implementation 'com.android.support:design:28.0.0'
    implementation 'com.android.support.constraint:constraint-layout:1.1.3'

    testImplementation 'junit:junit:4.12'
    testRuntimeOnly 'org.slf4j:slf4j-simple:1.7.25'
}

// Needed for Firebase. Put at the bottom so it can detect the Firebase version.
apply plugin: 'com.google.gms.google-services'<|MERGE_RESOLUTION|>--- conflicted
+++ resolved
@@ -9,13 +9,8 @@
         applicationId 'org.radarcns.detail'
         minSdkVersion 21
         targetSdkVersion 28
-<<<<<<< HEAD
-        versionCode 24
-        versionName '0.3.7-SNAPSHOT'
-=======
-        versionCode 34
-        versionName '0.3.15'
->>>>>>> 7eabab39
+        versionCode 35
+        versionName '0.3.16-SNAPSHOT'
         manifestPlaceholders = ['appAuthRedirectScheme': 'org.radarcns.detail']
         multiDexEnabled true
     }
@@ -66,7 +61,7 @@
     api 'org.radarcns:radar-commons-android:0.9.3'
     implementation 'org.radarcns:radar-schemas-commons:0.4.3'
 
-    implementation 'org.radarcns:radar-android-login-qr:0.9.2'
+    implementation 'org.radarcns:radar-android-login-qr:0.9.3'
     implementation 'com.google.firebase:firebase-core:16.0.6'
     implementation 'com.google.firebase:firebase-config:16.1.2'
     implementation 'com.google.android.gms:play-services-oss-licenses:16.0.1'
@@ -79,7 +74,7 @@
     runtimeOnly 'org.radarcns:radar-android-phone-telephony:0.2.0'
     runtimeOnly 'org.radarcns:radar-android-empatica:0.2.0'
     runtimeOnly 'org.radarcns:radar-android-application-status:0.3.3'
-    runtimeOnly 'org.radarcns:radar-android-weather:0.2.0'
+    runtimeOnly 'org.radarcns:radar-android-weather:0.2.1'
     runtimeOnly 'org.radarcns:radar-android-audio:0.1.0'
     runtimeOnly 'org.radarcns:radar-android-faros:0.1.2'
     implementation 'org.radarcns:radar-android-ppg:0.1.2'
