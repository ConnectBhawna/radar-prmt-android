--- conflicted
+++ resolved
@@ -41,17 +41,11 @@
     }
     compile 'org.radarcns:radar-android-empatica:0.1-SNAPSHOT@aar'
     compile 'com.empatica:empalink:2.1@aar'
-//    compile 'com.squareup.okhttp:okhttp:2.5.0'
+    compile 'com.squareup.okhttp:okhttp:2.5.0'
     compile 'org.radarcns:radar-android-pebble:0.1-alpha.1'
     compile 'org.radarcns:radar-android-phone:0.1-alpha.2'
-<<<<<<< HEAD
     compile 'org.radarcns:radar-android-application-status:0.1.1-SNAPSHOT@aar'
 //    compile 'org.radarcns:radar-android-audio:0.1-alpha.2-SNAPSHOT@aar'
-=======
-    compile 'org.radarcns:radar-android-application-status:0.1'
-    compile 'org.radarcns:radar-android-pebble:0.1-alpha.1'
-//    compile 'org.radarcns:radar-android-audio:0.1-alpha.1@aar'
->>>>>>> 361f3e2f
 
     // tmp
     compile 'com.squareup.okhttp3:okhttp:3.6.0'
