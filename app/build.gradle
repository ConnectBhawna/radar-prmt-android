--- conflicted
+++ resolved
@@ -8,13 +8,8 @@
         applicationId 'org.radarcns.detail'
         minSdkVersion 21
         targetSdkVersion 27
-<<<<<<< HEAD
-        versionCode 10
-        versionName "0.2.8"
-=======
         versionCode 11
         versionName "0.2.9"
->>>>>>> 346b8830
         manifestPlaceholders = ['appAuthRedirectScheme': 'org.radarcns.detail']
         multiDexEnabled true
     }
