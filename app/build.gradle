--- conflicted
+++ resolved
@@ -7,14 +7,9 @@
         applicationId 'org.radarcns.detail'
         minSdkVersion 21
         targetSdkVersion 25
-<<<<<<< HEAD
-        versionCode 1
-        versionName "1.0"
-        manifestPlaceholders = ['appAuthRedirectScheme': 'org.radarcns.detail']
-=======
         versionCode 2
         versionName "0.2"
->>>>>>> 0ca43640
+        manifestPlaceholders = ['appAuthRedirectScheme': 'org.radarcns.detail']
         multiDexEnabled true
     }
     buildTypes {
@@ -49,25 +44,12 @@
     compile 'org.radarcns:radar-android-phone:0.1'
     compile 'org.radarcns:radar-android-application-status:0.2'
     compile 'org.radarcns:radar-android-weather:0.1'
-//    compile 'org.radarcns:radar-android-audio:0.1-alpha.1@aar'
 
     compile 'com.android.support:appcompat-v7:25.3.1'
     compile 'com.android.support:support-v4:25.3.1'
     compile 'com.google.firebase:firebase-config:11.0.4'
-<<<<<<< HEAD
-
-    compile 'org.radarcns:radar-commons-android:0.3-SNAPSHOT'
-    compile 'org.radarcns:radar-android-login-oauth2:0.3-SNAPSHOT'
-    compile 'org.radarcns:radar-android-login-qr:0.3-SNAPSHOT'
-
-//    compile 'org.radarcns:radar-android-empatica:0.1-alpha.3'
-
-//    compile 'org.radarcns:radar-android-pebble:0.1-alpha.1'
-//    compile 'org.radarcns:radar-android-phone:0.1-alpha.3-SNAPSHOT@aar'
-//    compile 'org.radarcns:radar-android-application-status:0.1.1'
-//    compile 'org.radarcns:radar-android-audio:0.1-alpha.2-SNAPSHOT@aar'
-=======
->>>>>>> 0ca43640
+    compile 'org.radarcns:radar-android-login-oauth2:0.3'
+    compile 'org.radarcns:radar-android-login-qr:0.3'
 
     // logging only on device, not for compiling or tests
     apk 'org.slf4j:slf4j-android:1.7.25'
